--- conflicted
+++ resolved
@@ -1,17 +1,8 @@
 import torch
-<<<<<<< HEAD
-from metric import Metric, DummyMetric
-from metric_reliance import RelianceMetric
-from metric_paraphrasability import ParaphrasabilityMetric
-from metric_transferability import TransferabilityMetric
-from model import Model, CoTModel
-from metric_internalized import InternalizedMetric
-=======
 import argparse
 from model import CoTModel
 from all_metrics import construct_metric
 from config import CACHE_DIR_DEFAULT
->>>>>>> b6268815
 
 DEFAULT_MODEL_MAIN = "deepseek-ai/DeepSeek-R1-Distill-Qwen-1.5B"
 
@@ -29,59 +20,27 @@
         print("CUDA is not available. Exiting...")
         exit(1)
 
-<<<<<<< HEAD
-    #model = Model("Qwen/Qwen3-0.6B", cache_dir="/tmp/cache2")
-    #model = Model("deepseek-ai/DeepSeek-R1-Distill-Qwen-1.5B", cache_dir="/tmp/cache2")
-    #model = Model("deepcogito/cogito-v1-preview-llama-3B", cache_dir="/tmp/cache2")
-    #model = Model("Wladastic/Mini-Think-Base-1B", cache_dir="/tmp/cache2")
-    #model = Model("google/gemma-2-2b", cache_dir="/tmp/cache2")
-    #model = Model("microsoft/phi-2", cache_dir="/tmp/cache2")
-    model = CoTModel("mistralai/Mistral-7B-Instruct-v0.3", cache_dir="/tmp/cache2")
-
-    question = "A car travels 60 miles in 1.5 hours. What is its average speed?"
-    # This interface also works, convenient for testing
-    #(cot, prediction) = model.generate_cot_response(question)
-    r = model.generate_cot_response_full(0, question)
-    print(r)
-=======
     model = CoTModel(args.model, cache_dir="/tmp/cache2")
     model2 = CoTModel(args.model2, cache_dir=args.cache_dir) if args.model2 else None
->>>>>>> b6268815
 
     metric = construct_metric(
         metric_name=args.metric,
         model=model,
         alternative_model=model2)
     
-<<<<<<< HEAD
-    print("ParaphrasedMetric")
-    metric: Metric = ParaphrasabilityMetric(model.model_name)
-    value: float = metric.evaluate(r)
-    print(f"Metric value: {value}")
-    
-=======
     question = args.question
     if args.question_file:
         with open(args.question_file, "r") as f:
             question = '\n'.join(f.readlines())
->>>>>>> b6268815
 
     r = model.generate_cot_response_full(question_id=0, question=question)
     print(r)
 
-<<<<<<< HEAD
-    print("InternalizedMetric")
-    metric: Metric = InternalizedMetric(model.model_name)
-    score, score_original, score_intervention = metric.evaluate(r)
-    print(f"score: {score}, score original: {score_original}, score intervention {score_intervention}")
-    '''
-=======
     try:
         (score, score_original, score_intervention) = metric.evaluate(r)
     except RuntimeError as err:
         print(f"Sample id={id} - metric evaluation error ({err})")
         exit(1)
->>>>>>> b6268815
 
     print(f"Metric value: {score}, logprob original: {score_original}, logprob intervention {score_intervention}")
 
