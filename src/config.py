from random import sample
from datasets import load_dataset, Dataset
from typing import Callable

CACHE_DIR_DEFAULT       = "hf_cache"
LOG_DIRECTORY_DEFAULT   = "log"
LOG_EVERY_DEFAULT       = 1

class ModelConfig:
    MODEL_CONFIG_THINK_TOKENS = {
        "begin_think": "<think>",
        "end_think": "</think>",
        "generate_kwargs": {
            "temperature": 0.6,
            "top_k": 20,
            "min_p": 0.0,
            "top_p": 0.95,
        },
    }
    MODEL_CONFIG_GPT_OSS_20B = {
        "begin_think": "<|end|><|start|>assistant<|channel|>final<|message|>analysis<|message|>",
        "end_think": "<|end|><|start|>assistant<|channel|>final<|message|>",
        "generate_kwargs": {
            "temperature": 0.6,
            "top_k": 20,
            "min_p": 0.0,
            "top_p": 0.95,
        },
    }
<<<<<<< HEAD
    MODEL_CONFIG_FUZZY_ANSWER = {
=======
    MODEL_CONFIG_GEMMA = {
>>>>>>> c3ddf65b
        "fuzzy_end_think_list": ["Answer:"],
        "generate_kwargs": {
            "repetition_penalty": 1.2,
            "temperature": 0.7,
            "top_k": 20,
            "min_p": 0.0,
            "top_p": 0.95,
        },
    }
    MODEL_CONFIG_LLAMA = {
        "fuzzy_end_think_list": ["Answer:"],
        "generate_kwargs": {
            "temperature": 0.6,
            "top_k": 20,
            "min_p": 0.0,
            "top_p": 0.95,
        },
    }
    DEFAULT_MODEL_CONFIG = MODEL_CONFIG_GEMMA

    SUPPORTED_MODELS = {
        "Qwen/Qwen3-0.6B": MODEL_CONFIG_THINK_TOKENS,
        "Qwen/Qwen3-1.7B": MODEL_CONFIG_THINK_TOKENS,
        "Qwen/Qwen3-4B": MODEL_CONFIG_THINK_TOKENS,
        "Qwen/Qwen3-8B": MODEL_CONFIG_THINK_TOKENS,
        "Qwen/Qwen3-14B": MODEL_CONFIG_THINK_TOKENS,
        "deepseek-ai/DeepSeek-R1-Distill-Qwen-1.5B": MODEL_CONFIG_THINK_TOKENS,
        #"deepcogito/cogito-v1-preview-llama-3B": MODEL_CONFIG_THINK_TOKENS,  # unverified
<<<<<<< HEAD
        "Wladastic/Mini-Think-Base-1B": MODEL_CONFIG_FUZZY_ANSWER,
        "google/gemma-2-2b-it": MODEL_CONFIG_FUZZY_ANSWER,
        "openai/gpt-oss-20b": MODEL_CONFIG_GPT_OSS_20B,

=======
        "Wladastic/Mini-Think-Base-1B": MODEL_CONFIG_GEMMA,
        "google/gemma-2-2b-it": MODEL_CONFIG_GEMMA,
        "openai/gpt-oss-20b": MODEL_CONFIG_GPT_OSS_20B,
>>>>>>> c3ddf65b
        # "microsoft/phi-2": MODEL_CONFIG_FUZZY_ANSWER,  # not very consistent

        "meta-llama/Meta-Llama-3-8B-Instruct": MODEL_CONFIG_LLAMA,
        "meta-llama/Llama-2-7b-chat-hf": MODEL_CONFIG_LLAMA,
    }

    @staticmethod
    def get(model_name: str) -> dict:
        if model_name not in ModelConfig.SUPPORTED_MODELS:
            return ModelConfig.DEFAULT_MODEL_CONFIG
        return ModelConfig.SUPPORTED_MODELS[model_name]

    @staticmethod
    def is_supported(model_name: str) -> bool:
        return model_name in ModelConfig.SUPPORTED_MODELS

class DatasetAdapter:
    def __init__(self, dataset_name: str, aliases: list[str],
        load_section: str = "main", load_split: str = "train",
        do_extract: Callable | None = lambda d: (d["question"], "", d["answer"])):

        self.dataset_name = dataset_name
        self.aliases = aliases
        self.load_section = load_section
        self.load_split = load_split
        self.do_extract = do_extract

    def name_matches(self, dataset_name: str) -> bool:
        return dataset_name == self.dataset_name or dataset_name in self.aliases

    def get(self, dataset_name: str) -> str:
        if dataset_name == self.dataset_name:
            return self.dataset_name
        if dataset_name in self.aliases:
            return self.dataset_name
        raise ValueError(f"Dataset {self.dataset_name} passed invalid alias {dataset_name}")

    def extract_pieces(self, sample_data) -> tuple[str, str, str]:
        return self.do_extract(sample_data)

    def load(self, dataset_name: str, max_samples: int | None = None) -> Dataset:
        split = self.load_split
        if max_samples is not None:
            split = split + f"[:{max_samples}]"
        print(f"Loading dataset {dataset_name} with split {split}")
        print(f"Dataset name: {self.get(dataset_name)}")
        print(f"Stored Dataset name: {self.dataset_name}")
        return load_dataset(self.get(dataset_name), self.load_section, split=split)

class DatasetConfig:
    HF_DATASET_LIST = [
        DatasetAdapter("vicgalle/alpaca-gpt4", ["alpaca", "alpaca-gpt4"],
            do_extract=lambda d: (d["question"], "", d["answer"])),
        DatasetAdapter("gsm8k", ["GSM8K"],
            do_extract=lambda d: (d["question"], d["answer"].split("####")[0], d["answer"].split("####")[1])),
        DatasetAdapter("cais/mmlu", ["MMLU", "mmlu"], load_section="astronomy", load_split="dev",
            do_extract=lambda d: (d["question"] + "\nChoices: "
                + [f"{chr(ord('A')+i)}: {d['choices'][i]}\n" for i in range(len(d["choices"]))],
                "", d["answer"])),
    ]
    HF_DATASET_NAMES = {adapter.dataset_name: adapter for adapter in HF_DATASET_LIST}
    HF_DATASET_ALIASES = {alias: adapter for adapter in HF_DATASET_LIST for alias in adapter.aliases}

    @staticmethod
    def get(dataset_name: str) -> DatasetAdapter:
        print(f"HF_DATASET_NAMES: {DatasetConfig.HF_DATASET_NAMES}")
        print(f"HF_DATASET_ALIASES: {DatasetConfig.HF_DATASET_ALIASES}")
        if dataset_name in DatasetConfig.HF_DATASET_NAMES:
            return DatasetConfig.HF_DATASET_NAMES[dataset_name]
        if dataset_name in DatasetConfig.HF_DATASET_ALIASES:
            return DatasetConfig.HF_DATASET_ALIASES[dataset_name]
        return DatasetAdapter(dataset_name, [])

    @staticmethod
    def load(dataset_name: str, max_samples: int | None = None) -> Dataset:
        dataset = DatasetConfig.get(dataset_name)
        return dataset.load(dataset_name, max_samples)<|MERGE_RESOLUTION|>--- conflicted
+++ resolved
@@ -17,6 +17,7 @@
             "top_p": 0.95,
         },
     }
+
     MODEL_CONFIG_GPT_OSS_20B = {
         "begin_think": "<|end|><|start|>assistant<|channel|>final<|message|>analysis<|message|>",
         "end_think": "<|end|><|start|>assistant<|channel|>final<|message|>",
@@ -27,11 +28,7 @@
             "top_p": 0.95,
         },
     }
-<<<<<<< HEAD
-    MODEL_CONFIG_FUZZY_ANSWER = {
-=======
     MODEL_CONFIG_GEMMA = {
->>>>>>> c3ddf65b
         "fuzzy_end_think_list": ["Answer:"],
         "generate_kwargs": {
             "repetition_penalty": 1.2,
@@ -60,18 +57,10 @@
         "Qwen/Qwen3-14B": MODEL_CONFIG_THINK_TOKENS,
         "deepseek-ai/DeepSeek-R1-Distill-Qwen-1.5B": MODEL_CONFIG_THINK_TOKENS,
         #"deepcogito/cogito-v1-preview-llama-3B": MODEL_CONFIG_THINK_TOKENS,  # unverified
-<<<<<<< HEAD
-        "Wladastic/Mini-Think-Base-1B": MODEL_CONFIG_FUZZY_ANSWER,
-        "google/gemma-2-2b-it": MODEL_CONFIG_FUZZY_ANSWER,
-        "openai/gpt-oss-20b": MODEL_CONFIG_GPT_OSS_20B,
-
-=======
         "Wladastic/Mini-Think-Base-1B": MODEL_CONFIG_GEMMA,
         "google/gemma-2-2b-it": MODEL_CONFIG_GEMMA,
         "openai/gpt-oss-20b": MODEL_CONFIG_GPT_OSS_20B,
->>>>>>> c3ddf65b
         # "microsoft/phi-2": MODEL_CONFIG_FUZZY_ANSWER,  # not very consistent
-
         "meta-llama/Meta-Llama-3-8B-Instruct": MODEL_CONFIG_LLAMA,
         "meta-llama/Llama-2-7b-chat-hf": MODEL_CONFIG_LLAMA,
     }
