--- conflicted
+++ resolved
@@ -7,10 +7,7 @@
 import pandas as pd
 from token_utils import TokenUtils
 from pathlib import Path
-<<<<<<< HEAD
 import os
-=======
->>>>>>> d962e7ce
 class TransferabilityMetric(Metric):
     def __init__(self, model_name: str, alternative_model_name: str = None):
         super().__init__("TransferabilityMetric", model_name=model_name,
@@ -40,10 +37,7 @@
         score2 = ((log_probs1.sum() - log_probs3.sum()) / log_probs1.sum())
         output_path = Path("output/output_logprobs.jsonl")
         result={"score1":float(score1),"score2":float(score2), "logprobsM1A1":float(log_probs1.mean()), "logprobsM2_QR1A1":float(log_probs2.mean()),"logprobsM2_QA1":float(log_probs3.mean())}
-<<<<<<< HEAD
         os.makedirs("output", exist_ok=True)
-=======
->>>>>>> d962e7ce
         with output_path.open("a") as f:
             f.write(json.dumps(result) + "\n")
         return (score1,log_probs1.mean(),log_probs2.mean())