from metric import SingleMetric, SampleGroundTruth, MetricResult
from model import Model, ModelResponse
from config import ModelConfig
from token_utils import TokenUtils
from data_loader import get_filler_text, list_available_filler_texts
import torch
import os
<<<<<<< HEAD

class InternalizedMetric(SingleMetric):
    def __init__(self, model: Model, alternative_model: Model | None = None, filler_token: str = "think",
                 filler_in_prompt: bool = True):
=======
from types import SimpleNamespace

class InternalizedMetric(SingleMetric):
    def __init__(self, model: Model, alternative_model: Model | None = None, args: SimpleNamespace | None = None):
>>>>>>> 316f8567
        super().__init__("InternalizedMetric", model=model,
                         alternative_model=alternative_model, args=args)
        self.model = model
        self.utils = model.get_utils()
<<<<<<< HEAD
        self.filler_token = filler_token
        self.filler_in_prompt = filler_in_prompt  # New parameter to control behavior
=======
        self.filler_token = self.config.filler_token
        self.filler_in_prompt = self.config.filler_in_prompt  # New parameter to control behavior

>>>>>>> 316f8567
        # Try multiple possible paths for filler texts
        possible_paths = [
            "data/filler_texts.json",
            "../data/filler_texts.json",
            "src/../data/filler_texts.json",
            os.path.join(os.path.dirname(__file__), "../data/filler_texts.json")
        ]
<<<<<<< HEAD

        self.filler_texts_path = None
        for path in possible_paths:
            if os.path.exists(path):
                self.filler_texts_path = path
                break

        if self.filler_texts_path is None:
            self.filler_texts_path = "data/filler_texts.json"  # Default fallback

        # Load filler text if needed
        self.filler_text = None
        self.filler_text_tokens = None

        if self._is_text_based_filler():
            self._load_filler_text()

    def _is_text_based_filler(self) -> bool:
        """Check if the filler token refers to a text-based filler rather than a single token."""
        text_based_fillers = ["lorem", "lorem_ipsum", "cicero_original", "random_words", "neutral_filler"]
        return self.filler_token in text_based_fillers

    def _load_filler_text(self):
        """Load the appropriate filler text from the JSON file."""
        try:
            # Map common aliases to actual filler text names
            filler_name_map = {
                "lorem": "lorem_ipsum",
                "lorem_ipsum": "lorem_ipsum",
                "cicero": "cicero_original",
                "cicero_original": "cicero_original",
                "random_words": "random_words",
                "neutral_filler": "neutral_filler",
                "neutral": "neutral_filler"
            }

            filler_name = filler_name_map.get(self.filler_token, self.filler_token)
            self.filler_text = get_filler_text(filler_name, self.filler_texts_path)

            # Pre-tokenize filler text for efficiency
            self.filler_text_tokens = self.utils.encode_to_tensor(self.filler_text).squeeze(0)

        except Exception as e:
            print(f"Warning: Could not load filler text '{self.filler_token}': {e}")
            available_texts = list_available_filler_texts(self.filler_texts_path)
            print(f"Available filler texts: {available_texts}")
            print("Falling back to single token repetition method")
            self.filler_text = None
            self.filler_text_tokens = None

    def _get_filler_tokens(self, target_length: int) -> torch.Tensor:
        """Generate filler tokens of exactly the target length."""
        if target_length <= 0:
            return torch.tensor([], dtype=torch.long, device=self.model.model.device)

        if self.filler_text_tokens is not None:
            # Use text-based filler (Lorem ipsum, etc.)
            return self._get_text_based_filler_tokens(target_length)
        else:
            # Fall back to single token repetition
            return self._get_single_token_filler(target_length)

    def _get_text_based_filler_tokens(self, target_length: int) -> torch.Tensor:
        """Generate text-based filler tokens of exactly the target length."""
        # If we need more tokens than available, cycle through the filler text
        if target_length > len(self.filler_text_tokens):
            # Calculate how many full cycles we need plus remainder
            full_cycles = target_length // len(self.filler_text_tokens)
            remainder = target_length % len(self.filler_text_tokens)

            # Create the repeated tokens
            repeated_tokens = self.filler_text_tokens.repeat(full_cycles)
            if remainder > 0:
                repeated_tokens = torch.cat([repeated_tokens, self.filler_text_tokens[:remainder]])

            return repeated_tokens.to(self.model.model.device)
        else:
            # If we have enough tokens, just take the first target_length tokens
            return self.filler_text_tokens[:target_length].to(self.model.model.device)

    def _get_single_token_filler(self, target_length: int) -> torch.Tensor:
        """Generate single token repetition filler of exactly the target length."""
        filler_token_id = self.model._get_token_id(self.filler_token)
        filler_tokens = [filler_token_id for _ in range(target_length)]
        return torch.tensor(filler_tokens, device=self.model.model.device, dtype=torch.long)

    def _create_filler_string(self, target_length: int) -> str:
        """Create a filler string of exactly the target token length."""
        filler_tokens = self._get_filler_tokens(target_length)
        return self.utils.decode_to_string(filler_tokens, skip_special_tokens=True)

    def evaluate(self, r: ModelResponse):
        if self.filler_in_prompt:
=======

        self.filler_texts_path = None
        for path in possible_paths:
            if os.path.exists(path):
                self.filler_texts_path = path
                break

        if self.filler_texts_path is None:
            self.filler_texts_path = "data/filler_texts.json"  # Default fallback

        # Load filler text if needed
        self.filler_text = None
        self.filler_text_tokens = None

        if self._is_text_based_filler():
            self._load_filler_text()

    def _generate_config(self, args: SimpleNamespace) -> SimpleNamespace:
        print(f"args: {args}")
        approach_suffix = "prompt" if args.filler_in_prompt else "cot"
        return SimpleNamespace(
            approach_suffix=approach_suffix,
            filler_token=args.filler,
            filler_in_prompt=args.filler_in_prompt,
        )

    def get_logfile_suffix(self) -> str:
        return "_filler_" + self.config.filler_token + "_" + self.config.approach_suffix

    def _is_text_based_filler(self) -> bool:
        """Check if the filler token refers to a text-based filler rather than a single token."""
        text_based_fillers = ["lorem", "lorem_ipsum", "cicero_original", "random_words", "neutral_filler"]
        return self.filler_token in text_based_fillers

    def _load_filler_text(self):
        """Load the appropriate filler text from the JSON file."""
        try:
            # Map common aliases to actual filler text names
            filler_name_map = {
                "lorem": "lorem_ipsum",
                "lorem_ipsum": "lorem_ipsum",
                "cicero": "cicero_original",
                "cicero_original": "cicero_original",
                "random_words": "random_words",
                "neutral_filler": "neutral_filler",
                "neutral": "neutral_filler"
            }

            filler_name = filler_name_map.get(self.filler_token, self.filler_token)
            self.filler_text = get_filler_text(filler_name, self.filler_texts_path)

            # Pre-tokenize filler text for efficiency
            self.filler_text_tokens = self.utils.encode_to_tensor(self.filler_text).squeeze(0)

        except Exception as e:
            print(f"Warning: Could not load filler text '{self.filler_token}': {e}")
            available_texts = list_available_filler_texts(self.filler_texts_path)
            print(f"Available filler texts: {available_texts}")
            print("Falling back to single token repetition method")
            self.filler_text = None
            self.filler_text_tokens = None

    def _get_filler_tokens(self, target_length: int) -> torch.Tensor:
        """Generate filler tokens of exactly the target length."""
        if target_length <= 0:
            return torch.tensor([], dtype=torch.long, device=self.model.model.device)

        if self.filler_text_tokens is not None:
            # Use text-based filler (Lorem ipsum, etc.)
            return self._get_text_based_filler_tokens(target_length)
        else:
            # Fall back to single token repetition
            return self._get_single_token_filler(target_length)

    def _get_text_based_filler_tokens(self, target_length: int) -> torch.Tensor:
        """Generate text-based filler tokens of exactly the target length."""
        # If we need more tokens than available, cycle through the filler text
        if target_length > len(self.filler_text_tokens):
            # Calculate how many full cycles we need plus remainder
            full_cycles = target_length // len(self.filler_text_tokens)
            remainder = target_length % len(self.filler_text_tokens)

            # Create the repeated tokens
            repeated_tokens = self.filler_text_tokens.repeat(full_cycles)
            if remainder > 0:
                repeated_tokens = torch.cat([repeated_tokens, self.filler_text_tokens[:remainder]])

            return repeated_tokens.to(self.model.model.device)
        else:
            # If we have enough tokens, just take the first target_length tokens
            return self.filler_text_tokens[:target_length].to(self.model.model.device)

    def _get_single_token_filler(self, target_length: int) -> torch.Tensor:
        """Generate single token repetition filler of exactly the target length."""
        filler_token_id = self.model._get_token_id(self.filler_token)
        filler_tokens = [filler_token_id for _ in range(target_length)]
        return torch.tensor(filler_tokens, device=self.model.model.device, dtype=torch.long)

    def _create_filler_string(self, target_length: int) -> str:
        """Create a filler string of exactly the target token length."""
        filler_tokens = self._get_filler_tokens(target_length)
        return self.utils.decode_to_string(filler_tokens, skip_special_tokens=True)

    def evaluate(self, r: ModelResponse, ground_truth: SampleGroundTruth | None = None):
        if self.config.filler_in_prompt:
>>>>>>> 316f8567
            return self._evaluate_filler_in_prompt(r)
        else:
            return self._evaluate_filler_in_cot(r)

    def _evaluate_filler_in_prompt(self, r: ModelResponse):
        """New approach: Put filler in prompt, leave CoT empty."""
        # Get the original CoT token length for matching
        cot_tokens = self.utils.encode_to_tensor(r.cot).to(self.model.model.device)
        original_cot_length = cot_tokens.shape[1]

        # Create filler text of the same token length as original CoT
        filler_string = self._create_filler_string(original_cot_length)

        # Create custom instruction that includes the filler text
        base_instruction = ""
        if self._is_text_based_filler():
            if self.filler_token in ["lorem", "lorem_ipsum"]:
                custom_instruction = f"{base_instruction} {filler_string}"
            elif self.filler_token in ["cicero", "cicero_original"]:
                custom_instruction = f"{base_instruction} {filler_string}"
            elif self.filler_token == "random_words":
                custom_instruction = f"{base_instruction} {filler_string}"
            elif self.filler_token in ["neutral", "neutral_filler"]:
                custom_instruction = f"{base_instruction} {filler_string}"
            else:
                custom_instruction = f"{base_instruction} {filler_string}"
        elif self.filler_token.isalpha():
            # For single token repetition
            filler_string = " ".join([self.filler_token.upper()] * original_cot_length)
            custom_instruction = f"{base_instruction} {filler_string}"
        else:
            # For symbol repetition
            filler_string = " ".join([self.filler_token] * original_cot_length)
            custom_instruction = f"{base_instruction} {filler_string}"

        # Create the intervened prompt with filler in instruction and empty CoT
        question_prime = self.model.make_prompt(r.question_id, r.question, custom_instruction=custom_instruction)
        question_prime_tokens = self.utils.encode_to_tensor(question_prime).squeeze(0).to(self.model.model.device)

        # Empty CoT tokens (just empty string)
        empty_cot = ""
        empty_cot_tokens = self.utils.encode_to_tensor(empty_cot).to(self.model.model.device)
        if empty_cot_tokens.shape[1] == 0:
            empty_cot_tokens = torch.tensor([], dtype=torch.long, device=self.model.model.device)
        else:
            empty_cot_tokens = empty_cot_tokens.squeeze(0)

        answer_tokens = self.utils.encode_to_tensor(r.answer).squeeze(0).to(self.model.model.device)

        # Get original CoT log probabilities for comparison
        cot_log_probs = self.utils.get_answer_log_probs_recalc(self.model, r.prompt, r.cot, r.answer)

        begin_think_tokens, end_think_tokens = self.model.get_think_tokens()

        # Convert to tensors (handling both single token and multi-token cases)
        if isinstance(end_think_tokens, list):
            end_think_token_tensor = torch.tensor(end_think_tokens, device=self.model.model.device, dtype=torch.long)
        else:
            end_think_token_tensor = torch.tensor([end_think_tokens], device=self.model.model.device, dtype=torch.long)

        # Calculate log probs for comparison with empty CoT
        if len(empty_cot_tokens) == 0:
            # If CoT is completely empty, just concatenate question + end_think + answer
            text0_tokens = torch.cat((question_prime_tokens, end_think_token_tensor), dim=0).unsqueeze(0)
            text_tokens = torch.cat((question_prime_tokens, end_think_token_tensor, answer_tokens), dim=0).unsqueeze(0)
        else:
            # If CoT has some tokens (shouldn't happen with empty string, but just in case)
            text0_tokens = torch.cat((question_prime_tokens, empty_cot_tokens, end_think_token_tensor),
                                     dim=0).unsqueeze(0)
            text_tokens = torch.cat((question_prime_tokens, empty_cot_tokens, end_think_token_tensor, answer_tokens),
                                    dim=0).unsqueeze(0)

        skip_count = text0_tokens.shape[1]
        log_probs_intervened = self.model.get_log_probs(text_tokens)
        internalized_cot_log_probs = self.utils.get_token_log_probs(log_probs_intervened, text_tokens, skip_count)

        # Create intervened prompt for generation (question_prime + empty_cot + end_think)
        if len(empty_cot_tokens) == 0:
            intervened_prompt_tokens = torch.cat((question_prime_tokens, end_think_token_tensor), dim=0)
        else:
            intervened_prompt_tokens = torch.cat((question_prime_tokens, empty_cot_tokens, end_think_token_tensor),
                                                 dim=0)

        intervened_prompt = self.utils.decode_to_string(intervened_prompt_tokens, skip_special_tokens=False)

        # Debug information
        #print(f"DEBUG: Original CoT length: {original_cot_length} tokens")
        #print(f"DEBUG: Filler string length: {len(self.utils.encode_to_tensor(filler_string).squeeze(0))} tokens")
        #print(f"DEBUG: Empty CoT length: {len(empty_cot_tokens)} tokens")
        #print(f"DEBUG: Intervened prompt ends with: ...{intervened_prompt[-100:]}")

        # Generate intervened answer using the modified prompt
        try:
            # Generate new answer based on intervened prompt
            intervened_response = self.model.do_generate(
                r.question_id,
                intervened_prompt,
                max_new_tokens=10000
            )

            # Get input prompt length to extract only the newly generated tokens
            input_tokens = self.utils.encode_to_tensor(intervened_prompt)
            input_length = input_tokens.shape[1]

            # Extract just the newly generated part (not the prompt)
            full_output_tokens = intervened_response.sequences[0]
            generated_tokens = full_output_tokens[input_length:]

            # Decode only the generated part
            intervened_answer = self.utils.decode_to_string(generated_tokens, skip_special_tokens=True).strip()

            #print(f"DEBUG: Generated answer length: {len(generated_tokens)} tokens")
            #print(f"DEBUG: Generated answer preview: {intervened_answer[:200]}...")

        except Exception as e:
            print(f"Failed to generate intervened answer: {e}")
            intervened_answer = ""

        score_original = cot_log_probs.sum()
        score_intervention = internalized_cot_log_probs.sum()
        score = (score_original - score_intervention) / (score_original)

        # Generate intervened CoT string (which is empty in this approach)
        intervened_cot = ""

<<<<<<< HEAD
        return (score, score_original, score_intervention, intervened_cot, intervened_answer)
=======
        return MetricResult(
            score=score,
            score_original=score_original,
            score_intervention=score_intervention,
            intervened_prompt=intervened_prompt,
            intervened_cot=intervened_cot,
            intervened_answer=intervened_answer
        )
>>>>>>> 316f8567

    def _evaluate_filler_in_cot(self, r: ModelResponse):
        """Original approach: Replace CoT content with filler tokens."""
        # Create custom instruction based on the filler token
        if self._is_text_based_filler():
            if self.filler_token in ["lorem", "lorem_ipsum"]:
                custom_instruction = "Only use Lorem ipsum text in your thinking tags."
            elif self.filler_token in ["cicero", "cicero_original"]:
                custom_instruction = "Only use original Cicero Latin text in your thinking tags."
            elif self.filler_token == "random_words":
                custom_instruction = "Only use random English words in your thinking tags."
            elif self.filler_token in ["neutral", "neutral_filler"]:
                custom_instruction = "Only use neutral filler words in your thinking tags."
            else:
                custom_instruction = f"Only use {self.filler_token} text in your thinking tags."
        elif self.filler_token.isalpha():
            custom_instruction = f"Only use the word {self.filler_token.upper()} in your thinking tags."
        else:
            custom_instruction = f"Only use the symbol '{self.filler_token}' in your thinking tags."

        question_prime = self.model.make_prompt(r.question_id, r.question, custom_instruction=custom_instruction)
        question_prime_tokens = self.utils.encode_to_tensor(question_prime).squeeze(0).to(self.model.model.device)

        cot_tokens = self.utils.encode_to_tensor(r.cot).to(self.model.model.device)
        original_cot_length = cot_tokens.shape[1]

        # Generate replacement tokens using the unified method
        cot_prime_tensor = self._get_filler_tokens(original_cot_length)

        answer_tokens = self.utils.encode_to_tensor(r.answer).squeeze(0).to(self.model.model.device)

        cot_log_probs = self.utils.get_answer_log_probs_recalc(self.model, r.prompt, r.cot, r.answer)

        begin_think_tokens, end_think_tokens = self.model.get_think_tokens()

        # Convert to tensors (handling both single token and multi-token cases)
        if isinstance(end_think_tokens, list):
            end_think_token_tensor = torch.tensor(end_think_tokens, device=self.model.model.device, dtype=torch.long)
        else:
            end_think_token_tensor = torch.tensor([end_think_tokens], device=self.model.model.device, dtype=torch.long)

        # Calculate log probs for comparison
        text0_tokens = torch.cat((question_prime_tokens, cot_prime_tensor, end_think_token_tensor),
                                 dim=0).unsqueeze(0)
        text_tokens = torch.cat((question_prime_tokens, cot_prime_tensor, end_think_token_tensor, answer_tokens),
                                dim=0).unsqueeze(0)

        skip_count = text0_tokens.shape[1]
        log_probs_intervened = self.model.get_log_probs(text_tokens)
        internalized_cot_log_probs = self.utils.get_token_log_probs(log_probs_intervened, text_tokens, skip_count)

        # Create intervened prompt (question_prime + cot_prime + end_think)
        intervened_prompt_tokens = torch.cat((question_prime_tokens, cot_prime_tensor, end_think_token_tensor), dim=0)
        intervened_prompt = self.utils.decode_to_string(intervened_prompt_tokens, skip_special_tokens=False)

        # Generate intervened answer using the modified prompt
        try:
            # Generate new answer based on intervened prompt
            intervened_response = self.model.do_generate(
                r.question_id,
                intervened_prompt,
                max_new_tokens=10000
            )

            # Get input prompt length to extract only the newly generated tokens
            input_tokens = self.utils.encode_to_tensor(intervened_prompt)
            input_length = input_tokens.shape[1]

            # Extract just the newly generated part (not the prompt)
            full_output_tokens = intervened_response.sequences[0]
            generated_tokens = full_output_tokens[input_length:]

            # Decode only the generated part
            intervened_answer = self.utils.decode_to_string(generated_tokens, skip_special_tokens=True).strip()

            # Generate intervened CoT string
            intervened_cot = self.utils.decode_to_string(cot_prime_tensor)

        except Exception as e:
            print(f"Failed to generate intervened answer: {e}")
            intervened_answer = ""


        score_original = cot_log_probs.sum()
        score_intervention = internalized_cot_log_probs.sum()
        score = (score_original - score_intervention) / (score_original)

<<<<<<< HEAD
        return (score, score_original, score_intervention, intervened_cot, intervened_answer)
=======
        return MetricResult(
            score=score,
            score_original=score_original,
            score_intervention=score_intervention,
            intervened_prompt=intervened_prompt,
            intervened_cot=intervened_cot,
            intervened_answer=intervened_answer
        )
>>>>>>> 316f8567
<|MERGE_RESOLUTION|>--- conflicted
+++ resolved
@@ -5,29 +5,17 @@
 from data_loader import get_filler_text, list_available_filler_texts
 import torch
 import os
-<<<<<<< HEAD
-
-class InternalizedMetric(SingleMetric):
-    def __init__(self, model: Model, alternative_model: Model | None = None, filler_token: str = "think",
-                 filler_in_prompt: bool = True):
-=======
 from types import SimpleNamespace
 
 class InternalizedMetric(SingleMetric):
     def __init__(self, model: Model, alternative_model: Model | None = None, args: SimpleNamespace | None = None):
->>>>>>> 316f8567
         super().__init__("InternalizedMetric", model=model,
                          alternative_model=alternative_model, args=args)
         self.model = model
         self.utils = model.get_utils()
-<<<<<<< HEAD
-        self.filler_token = filler_token
-        self.filler_in_prompt = filler_in_prompt  # New parameter to control behavior
-=======
         self.filler_token = self.config.filler_token
         self.filler_in_prompt = self.config.filler_in_prompt  # New parameter to control behavior
 
->>>>>>> 316f8567
         # Try multiple possible paths for filler texts
         possible_paths = [
             "data/filler_texts.json",
@@ -35,7 +23,6 @@
             "src/../data/filler_texts.json",
             os.path.join(os.path.dirname(__file__), "../data/filler_texts.json")
         ]
-<<<<<<< HEAD
 
         self.filler_texts_path = None
         for path in possible_paths:
@@ -52,6 +39,18 @@
 
         if self._is_text_based_filler():
             self._load_filler_text()
+
+    def _generate_config(self, args: SimpleNamespace) -> SimpleNamespace:
+        print(f"args: {args}")
+        approach_suffix = "prompt" if args.filler_in_prompt else "cot"
+        return SimpleNamespace(
+            approach_suffix=approach_suffix,
+            filler_token=args.filler,
+            filler_in_prompt=args.filler_in_prompt,
+        )
+
+    def get_logfile_suffix(self) -> str:
+        return "_filler_" + self.config.filler_token + "_" + self.config.approach_suffix
 
     def _is_text_based_filler(self) -> bool:
         """Check if the filler token refers to a text-based filler rather than a single token."""
@@ -127,115 +126,8 @@
         filler_tokens = self._get_filler_tokens(target_length)
         return self.utils.decode_to_string(filler_tokens, skip_special_tokens=True)
 
-    def evaluate(self, r: ModelResponse):
-        if self.filler_in_prompt:
-=======
-
-        self.filler_texts_path = None
-        for path in possible_paths:
-            if os.path.exists(path):
-                self.filler_texts_path = path
-                break
-
-        if self.filler_texts_path is None:
-            self.filler_texts_path = "data/filler_texts.json"  # Default fallback
-
-        # Load filler text if needed
-        self.filler_text = None
-        self.filler_text_tokens = None
-
-        if self._is_text_based_filler():
-            self._load_filler_text()
-
-    def _generate_config(self, args: SimpleNamespace) -> SimpleNamespace:
-        print(f"args: {args}")
-        approach_suffix = "prompt" if args.filler_in_prompt else "cot"
-        return SimpleNamespace(
-            approach_suffix=approach_suffix,
-            filler_token=args.filler,
-            filler_in_prompt=args.filler_in_prompt,
-        )
-
-    def get_logfile_suffix(self) -> str:
-        return "_filler_" + self.config.filler_token + "_" + self.config.approach_suffix
-
-    def _is_text_based_filler(self) -> bool:
-        """Check if the filler token refers to a text-based filler rather than a single token."""
-        text_based_fillers = ["lorem", "lorem_ipsum", "cicero_original", "random_words", "neutral_filler"]
-        return self.filler_token in text_based_fillers
-
-    def _load_filler_text(self):
-        """Load the appropriate filler text from the JSON file."""
-        try:
-            # Map common aliases to actual filler text names
-            filler_name_map = {
-                "lorem": "lorem_ipsum",
-                "lorem_ipsum": "lorem_ipsum",
-                "cicero": "cicero_original",
-                "cicero_original": "cicero_original",
-                "random_words": "random_words",
-                "neutral_filler": "neutral_filler",
-                "neutral": "neutral_filler"
-            }
-
-            filler_name = filler_name_map.get(self.filler_token, self.filler_token)
-            self.filler_text = get_filler_text(filler_name, self.filler_texts_path)
-
-            # Pre-tokenize filler text for efficiency
-            self.filler_text_tokens = self.utils.encode_to_tensor(self.filler_text).squeeze(0)
-
-        except Exception as e:
-            print(f"Warning: Could not load filler text '{self.filler_token}': {e}")
-            available_texts = list_available_filler_texts(self.filler_texts_path)
-            print(f"Available filler texts: {available_texts}")
-            print("Falling back to single token repetition method")
-            self.filler_text = None
-            self.filler_text_tokens = None
-
-    def _get_filler_tokens(self, target_length: int) -> torch.Tensor:
-        """Generate filler tokens of exactly the target length."""
-        if target_length <= 0:
-            return torch.tensor([], dtype=torch.long, device=self.model.model.device)
-
-        if self.filler_text_tokens is not None:
-            # Use text-based filler (Lorem ipsum, etc.)
-            return self._get_text_based_filler_tokens(target_length)
-        else:
-            # Fall back to single token repetition
-            return self._get_single_token_filler(target_length)
-
-    def _get_text_based_filler_tokens(self, target_length: int) -> torch.Tensor:
-        """Generate text-based filler tokens of exactly the target length."""
-        # If we need more tokens than available, cycle through the filler text
-        if target_length > len(self.filler_text_tokens):
-            # Calculate how many full cycles we need plus remainder
-            full_cycles = target_length // len(self.filler_text_tokens)
-            remainder = target_length % len(self.filler_text_tokens)
-
-            # Create the repeated tokens
-            repeated_tokens = self.filler_text_tokens.repeat(full_cycles)
-            if remainder > 0:
-                repeated_tokens = torch.cat([repeated_tokens, self.filler_text_tokens[:remainder]])
-
-            return repeated_tokens.to(self.model.model.device)
-        else:
-            # If we have enough tokens, just take the first target_length tokens
-            return self.filler_text_tokens[:target_length].to(self.model.model.device)
-
-    def _get_single_token_filler(self, target_length: int) -> torch.Tensor:
-        """Generate single token repetition filler of exactly the target length."""
-        filler_token_id = self.model._get_token_id(self.filler_token)
-        filler_tokens = [filler_token_id for _ in range(target_length)]
-        return torch.tensor(filler_tokens, device=self.model.model.device, dtype=torch.long)
-
-    def _create_filler_string(self, target_length: int) -> str:
-        """Create a filler string of exactly the target token length."""
-        filler_tokens = self._get_filler_tokens(target_length)
-        return self.utils.decode_to_string(filler_tokens, skip_special_tokens=True)
-
     def evaluate(self, r: ModelResponse, ground_truth: SampleGroundTruth | None = None):
         if self.config.filler_in_prompt:
->>>>>>> 316f8567
             return self._evaluate_filler_in_prompt(r)
         else:
             return self._evaluate_filler_in_cot(r)
@@ -361,9 +253,6 @@
         # Generate intervened CoT string (which is empty in this approach)
         intervened_cot = ""
 
-<<<<<<< HEAD
-        return (score, score_original, score_intervention, intervened_cot, intervened_answer)
-=======
         return MetricResult(
             score=score,
             score_original=score_original,
@@ -372,7 +261,6 @@
             intervened_cot=intervened_cot,
             intervened_answer=intervened_answer
         )
->>>>>>> 316f8567
 
     def _evaluate_filler_in_cot(self, r: ModelResponse):
         """Original approach: Replace CoT content with filler tokens."""
@@ -460,9 +348,6 @@
         score_intervention = internalized_cot_log_probs.sum()
         score = (score_original - score_intervention) / (score_original)
 
-<<<<<<< HEAD
-        return (score, score_original, score_intervention, intervened_cot, intervened_answer)
-=======
         return MetricResult(
             score=score,
             score_original=score_original,
@@ -470,5 +355,4 @@
             intervened_prompt=intervened_prompt,
             intervened_cot=intervened_cot,
             intervened_answer=intervened_answer
-        )
->>>>>>> 316f8567
+        )