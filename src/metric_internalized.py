from metric import Metric
from model import Model, ModelResponse
from token_utils import TokenUtils
import torch

class InternalizedMetric(Metric):
    def __init__(self, model_name: str, alternative_model_name: str = None):
        super().__init__("InternalizedMetric", model_name=model_name,
            alternative_model_name=alternative_model_name)
        self.model = Model(self.model_name, cache_dir="/tmp/cache2")
        self.utils = TokenUtils(self.model.model, self.model.tokenizer)

    def evaluate(self, r: ModelResponse):

        question_prime = self.model.make_prompt(r.question, custom_instruction="Only use the word THINK in your thinking tags.")
        question_prime_tokens = self.utils.encode_to_tensor(question_prime).squeeze(0).to(self.model.model.device)
        think_token = self.model._get_token_id("think")
        cot_tokens = self.utils.encode_to_tensor(r.cot).to(self.model.model.device)
        cot_prime_tokens = [think_token for _ in range(cot_tokens.shape[1])]
        # convert cot_prime_tokens to tensors
        cot_prime_tensor = torch.tensor(cot_prime_tokens, device=cot_tokens.device)
        prediction_tokens = self.utils.encode_to_tensor(r.prediction).squeeze(0).to(self.model.model.device)

        cot_log_probs = self.utils.get_answer_log_probs(r.prompt, r.cot, r.prediction, r.logits)
        #print(f"prompt: {r.prompt}")
        #print(f"question: {r.question}")
        #print(f"question prime: {question_prime}")
        #print(f"question prime tokens: {question_prime_tokens}")
        #print(f"shape of question prime tokens: {question_prime_tokens.shape}")
        #print(f"cot:{r.cot}")
        #print(f"cot_tokens: {cot_tokens}")

        #print(f"shape of cot_tokens: {cot_tokens.shape}")
        #print(f"cot prime: {cot_prime_tensor}")
        #print(f"shape of cot_prime: {cot_prime_tensor.shape}")

        # print original answer
<<<<<<< HEAD
        print(f"original answer: {r.prediction}")

        _, end_think_token = model.get_think_tokens()
=======
        #print(f"original answer: {r.prediction}")
>>>>>>> 538b703c

        _, end_think_token = self.model.get_think_tokens()

        end_think_token_tensor = torch.tensor([end_think_token]).to(self.model.model.device)

        #print shape of end_think_token
        #print(f"think token shape: {end_think_token_tensor.shape}")

        # question prime tokens ends with begin think token (<think>)
        #print(f"shape of prediction_tokens: {prediction_tokens.shape}")
        text0_tokens = torch.cat((question_prime_tokens, cot_prime_tensor, end_think_token_tensor),
                                dim=0).unsqueeze(0)
        text_tokens = torch.cat((question_prime_tokens, cot_prime_tensor, end_think_token_tensor, prediction_tokens), dim=0).unsqueeze(0)
        #print(f"text tokens: {text_tokens}")
        #print(f"shape of text_tokens: {text_tokens.shape}")

        skip_count = text0_tokens.shape[1]
        with torch.no_grad():
            outputs = self.model.model(input_ids=text_tokens)
            internalized_logits = torch.nn.functional.log_softmax(outputs.logits, dim=-1)
        internalized_cot_log_probs = self.utils.get_token_log_probs(internalized_logits.to(self.model.model.device), text_tokens, skip_count)
        # print shape of cot log probs
<<<<<<< HEAD
        print(f"shape of cot_log_probs: {cot_log_probs.shape}")
=======
        #print(f"shape of cot_log_probs: {cot_log_probs.shape}")
>>>>>>> 538b703c
        # print internalized cot log probs
        # print(f"internalized_cot_log_probs: {internalized_cot_log_probs}")
        # print shape of internalized cot log probs
        #print(f"shape of internalized_cot_log_probs: {internalized_cot_log_probs.shape}")

<<<<<<< HEAD
        print(f"CoT average probability: {cot_log_probs.sum():.6f}")
        print(f"Internalized-CoT average probability: {internalized_cot_log_probs.sum():.6f}")
        print(f"Internalized score: {internalized_cot_log_probs.sum() - cot_log_probs.sum():.6f}")
=======
        #print(f"CoT average probability: {cot_log_probs.sum():.6f}")
        #print(f"Internalized-CoT average probability: {internalized_cot_log_probs.sum():.6f}")
        #print(f"Internalized score: {internalized_cot_log_probs.sum() - cot_log_probs.sum():.6f}")
>>>>>>> 538b703c

        score_original = cot_log_probs.sum()
        score_intervention = internalized_cot_log_probs.sum()
        score = (score_original - score_intervention) / (score_original)
        return (score, score_original, score_intervention)<|MERGE_RESOLUTION|>--- conflicted
+++ resolved
@@ -21,7 +21,7 @@
         cot_prime_tensor = torch.tensor(cot_prime_tokens, device=cot_tokens.device)
         prediction_tokens = self.utils.encode_to_tensor(r.prediction).squeeze(0).to(self.model.model.device)
 
-        cot_log_probs = self.utils.get_answer_log_probs(r.prompt, r.cot, r.prediction, r.logits)
+        cot_log_probs = self.utils.get_answer_log_probs_recalc(self.model, r.prompt, r.cot, r.prediction)
         #print(f"prompt: {r.prompt}")
         #print(f"question: {r.question}")
         #print(f"question prime: {question_prime}")
@@ -35,13 +35,7 @@
         #print(f"shape of cot_prime: {cot_prime_tensor.shape}")
 
         # print original answer
-<<<<<<< HEAD
-        print(f"original answer: {r.prediction}")
-
-        _, end_think_token = model.get_think_tokens()
-=======
         #print(f"original answer: {r.prediction}")
->>>>>>> 538b703c
 
         _, end_think_token = self.model.get_think_tokens()
 
@@ -64,25 +58,15 @@
             internalized_logits = torch.nn.functional.log_softmax(outputs.logits, dim=-1)
         internalized_cot_log_probs = self.utils.get_token_log_probs(internalized_logits.to(self.model.model.device), text_tokens, skip_count)
         # print shape of cot log probs
-<<<<<<< HEAD
-        print(f"shape of cot_log_probs: {cot_log_probs.shape}")
-=======
         #print(f"shape of cot_log_probs: {cot_log_probs.shape}")
->>>>>>> 538b703c
         # print internalized cot log probs
         # print(f"internalized_cot_log_probs: {internalized_cot_log_probs}")
         # print shape of internalized cot log probs
         #print(f"shape of internalized_cot_log_probs: {internalized_cot_log_probs.shape}")
 
-<<<<<<< HEAD
-        print(f"CoT average probability: {cot_log_probs.sum():.6f}")
-        print(f"Internalized-CoT average probability: {internalized_cot_log_probs.sum():.6f}")
-        print(f"Internalized score: {internalized_cot_log_probs.sum() - cot_log_probs.sum():.6f}")
-=======
         #print(f"CoT average probability: {cot_log_probs.sum():.6f}")
         #print(f"Internalized-CoT average probability: {internalized_cot_log_probs.sum():.6f}")
         #print(f"Internalized score: {internalized_cot_log_probs.sum() - cot_log_probs.sum():.6f}")
->>>>>>> 538b703c
 
         score_original = cot_log_probs.sum()
         score_intervention = internalized_cot_log_probs.sum()
