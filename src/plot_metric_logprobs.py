--- conflicted
+++ resolved
@@ -66,30 +66,20 @@
 
 
 class LogProbVisualizer:
-<<<<<<< HEAD
-    def __init__(self, metric_name: str, in_path: Path, out_dir: Path,
-                 bins: int = DEFAULT_BINS, logger: logging.Logger | None = None, suffix: str = ""):
-=======
     """Loads ⟨orig_lp, induced_lp⟩ pairs + draws two histograms"""
 
     def __init__(self, metric_name: str, in_paths: List[Path],
                  out_dir: Path, labels: List[str] | None = None,
                  bins: int = DEFAULT_BINS,
                  logger: logging.Logger | None = None):
->>>>>>> b25a5b08
         self.metric_name = metric_name
         self.in_paths = in_paths
         self.out_dir = out_dir
         self.labels = labels
         self.out_dir.mkdir(parents=True, exist_ok=True)
-<<<<<<< HEAD
         self.bins        = bins
         self.logger      = logger or logging.getLogger(__name__)
         self.suffix      = suffix
-=======
-        self.bins = bins
-        self.logger = logger or logging.getLogger(__name__)
->>>>>>> b25a5b08
 
     # public API
     def run(self) -> None:
@@ -102,39 +92,21 @@
 
         self.logger.info("Loaded %d pairs", len(orig))
 
-<<<<<<< HEAD
-        self._plot_score(score,
-                         title=f"{self.metric_name.title()} - score",
-                         fname=self.out_dir / f"{self.metric_name}_score_hist{self.suffix}.png")
-        self._plot_hist(orig,
-                        title=f"{self.metric_name.title()} - Original logP",
-                        fname=self.out_dir / f"{self.metric_name}_orig_logprobs_hist{self.suffix}.png")
-        self._plot_hist(induced,
-                        title=f"{self.metric_name.title()} - Induced logP",
-                        fname=self.out_dir / f"{self.metric_name}_induced_logprobs_hist{self.suffix}.png")
-        self._plot_combined([orig, induced],
-                            title=f"{self.metric_name.title()} - Orig vs Induced logP",
-                            fname=self.out_dir / f"{self.metric_name}_combined_logprobs_hist{self.suffix}.png")
-        if len(extra) > 0:
-            self._plot_combined([orig, induced, extra],
-                                title=f"{self.metric_name.title()} - Extra logP",
-                                fname=self.out_dir / f"{self.metric_name}_extra_logprobs_hist{self.suffix}.png")
-=======
         self._plot_score(
             score,
             title=f"{self.metric_name.title()} - score",
-            fname=self.out_dir / f"{self.metric_name}_score_hist.png"
+            fname=self.out_dir / f"{self.metric_name}_score_hist{self.suffix}.png"
         )
         self._plot_hist(
             orig,
             title=f"{self.metric_name.title()} - Original logP",
-            fname=self.out_dir / f"{self.metric_name}_orig_logprobs_hist.png"
+            fname=self.out_dir / f"{self.metric_name}_orig_logprobs_hist{self.suffix}.png"
         )
         self._plot_hist(
             first_induced,
             title=f"{self.metric_name.title()} - Induced logP",
             fname=self.out_dir
-            / f"{self.metric_name}_induced_logprobs_hist.png"
+            / f"{self.metric_name}_induced_logprobs_hist{self.suffix}.png"
         )
 
         # now collect all the induced-LP series
@@ -157,7 +129,7 @@
             combined,
             title=f"{self.metric_name.title()} - Orig vs Induced logP",
             fname=self.out_dir /
-            f"{self.metric_name}_combined_logprobs_hist.png"
+            f"{self.metric_name}_combined_logprobs_hist{self.suffix}.png"
         )
 
         # extra plotting (as before)
@@ -166,9 +138,8 @@
                 [orig, first_induced, first_extra],
                 title=f"{self.metric_name.title()} - Extra logP",
                 fname=self.out_dir /
-                f"{self.metric_name}_extra_logprobs_hist.png"
+                f"{self.metric_name}_extra_logprobs_hist{self.suffix}.png"
             )
->>>>>>> b25a5b08
         self.logger.info("Finished - plots written to %s", self.out_dir)
     # helpers
     def _load_logprobs(
@@ -417,13 +388,9 @@
                             in_paths=in_paths,
                             out_dir=out_dir,
                             bins=args.bins,
-<<<<<<< HEAD
+                            labels=args.labels,
                             logger=logger,
                             suffix=suffix)
-=======
-                            labels=args.labels,
-                            logger=logger)
->>>>>>> b25a5b08
     vis.run()
 
 
