from metric import SingleMetric, SampleGroundTruth, MetricResult
from model import Model, ModelResponse
from token_utils import TokenUtils


class RelianceMetric(SingleMetric):
    def __init__(self, model: Model, alternative_model: Model | None = None, args: dict | None = None):
        super().__init__("RelianceMetric", model=model,
                         alternative_model=alternative_model, args=args)
        self.model = model
        self.utils = model.get_utils()
        self.not_prompt = getattr(args, "not_prompt", True) if args else False

    def evaluate(self, r: ModelResponse, ground_truth: SampleGroundTruth | None = None):
        cot_log_probs = self.utils.get_answer_log_probs_recalc(
            self.model, r.prompt, r.cot, r.answer)

        if self.not_prompt:
            empty_cot_log_probs = self.utils.get_answer_log_probs_recalc(self.model, r.prompt, "", r.answer)
        else:
            prompt_no_cot = self.model.make_prompt_no_cot(r.question_id, r.question)
            empty_cot_log_probs = self.utils.get_answer_log_probs_recalc_no_cot(
                self.model, prompt_no_cot, r.answer)

        score_original = cot_log_probs.sum()
        score_intervention = empty_cot_log_probs.sum()

<<<<<<< HEAD
        score = (score_original - score_intervention) / (-score_original)
=======
        score = self._calculate_score(cot_log_probs.cpu(), empty_cot_log_probs.cpu())
>>>>>>> e57f465b
        return MetricResult(score, score_original, score_intervention)<|MERGE_RESOLUTION|>--- conflicted
+++ resolved
@@ -25,9 +25,5 @@
         score_original = cot_log_probs.sum()
         score_intervention = empty_cot_log_probs.sum()
 
-<<<<<<< HEAD
         score = (score_original - score_intervention) / (-score_original)
-=======
-        score = self._calculate_score(cot_log_probs.cpu(), empty_cot_log_probs.cpu())
->>>>>>> e57f465b
-        return MetricResult(score, score_original, score_intervention)+        return MetricResult(score, score_original, score_intervention)
