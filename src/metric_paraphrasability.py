--- conflicted
+++ resolved
@@ -168,30 +168,21 @@
       - paraphrases   ->  data/paraphrases/paraphrases_<mode>.json  (array)
     """
 
-<<<<<<< HEAD
     def __init__(
         self,
-        model_name: str,
-        api_key: str,
-        fractions: Sequence[float],
-        mode: str,
+        model: Model, *, # !! was str before !! need to deal with Model !!
+        api_key: str, # may not exist - will take out - global on top of file instead
+        fractions: Sequence[float], # may not exist - will take out - global on top of file instead
+        mode: str, # may not exist - will take out - global on top of file instead
         cache_dir: str = CACHE_DIR_DEFAULT,
+        alternative_model: Model | None = None,
         logger: logging.Logger | None = None,
+        examples_path: str | None = None,
+        use_nonsense: bool = False
     ):
-        super().__init__("ParaphrasabilityMetric", model_name)
-=======
-    def __init__(self, model: Model, *,
-                 cache_dir: str = CACHE_DIR_DEFAULT,
-                 alternative_model: Model | None = None,
-                 #logger: logging.Logger | None = None,
-                 #examples_path: str | None = None):
-                 logger: logging.Logger | None = None,
-                 examples_path: str | None = None,
-                 use_nonsense: bool = False):
         super().__init__("ParaphrasabilityMetric",
-                         model=model,
-                         alternative_model=alternative_model)
->>>>>>> 87a8f839
+            model=model,
+            alternative_model=alternative_model)
 
         self.monitor = model
         self.utils: TokenUtils = self.monitor.get_utils()
